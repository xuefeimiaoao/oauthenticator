--- conflicted
+++ resolved
@@ -27,11 +27,7 @@
 3. The **Service account permissions (optional)** section that follows is not required. Click **Continue**.
 4. On the **Grant users access to this service account** screen, scroll down to the **Create key** section. Click add (`+`) **Create key**.
 5. n the side panel that appears, select the format for your key: **JSON**
-<<<<<<< HEAD
-6. Click **Create**. Your new public/private key pair is generated and downloaded to your machine; it serves as the only copy of this key. For information on how to store it securely, see [Managing service account keys](https://cloud.google.com/iam/docs/understanding-service-accounts).
-=======
 6. Click **Create**. Your new public/private key pair is generated and downloaded to your machine; it serves as the only copy of this key. For information on how to store it securely, as well as other best practices, see [Best practices for managing service account keys](https://cloud.google.com/iam/docs/best-practices-for-managing-service-account-keys).
->>>>>>> 431dd067
 7. Click **Close** on the **Private key saved to your computer** dialog, then click **Done** to return to the table of your service accounts.
 8. Locate the newly-created service account in the table. Under `Actions`, click then **Edit**.
 9. In the service account details, click 🔽 **Show domain-wide delegation**, then ensure the **Enable G Suite Domain-wide Delegation** checkbox is checked.
