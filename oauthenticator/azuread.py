--- conflicted
+++ resolved
@@ -13,11 +13,6 @@
 class AzureAdOAuthenticator(OAuthenticator):
     user_auth_state_key = "user"
 
-<<<<<<< HEAD
-    user_groups_claim = Unicode(
-        "", config=True, help="Name of claim containing user group memberships"
-    )
-=======
     @default("login_service")
     def _login_service_default(self):
         return os.environ.get("LOGIN_SERVICE", "Azure AD")
@@ -25,7 +20,10 @@
     @default("username_claim")
     def _username_claim_default(self):
         return "name"
->>>>>>> 280b9888
+
+    user_groups_claim = Unicode(
+        "", config=True, help="Name of claim containing user group memberships"
+    )
 
     tenant_id = Unicode(
         config=True,
@@ -41,10 +39,6 @@
     @default('tenant_id')
     def _tenant_id_default(self):
         return os.environ.get('AAD_TENANT_ID', '')
-
-    @default('username_claim')
-    def _username_claim_default(self):
-        return 'name'
 
     @default("authorize_url")
     def _authorize_url_default(self):
