--- conflicted
+++ resolved
@@ -47,7 +47,6 @@
 
 
 class GitHubLoginHandler(OAuthLoginHandler, GitHubMixin):
-<<<<<<< HEAD
     """The `scope` attribute is inherited from OAuthLoginHandler and is a
     list of scopes requested when we acquire a GitHub token:
 
@@ -86,66 +85,7 @@
     need to subclass your spawner to be able to pull these fields out
     of `auth_state` and use them to provision your Notebook or Lab
     user.
-
     """
-=======
-    """We check the environment variables GITHUB_USE_ORGANIZATIONS,
-    GITHUB_USE_PUSH_TOKEN, GITHUB_USE_PRIVATE_PUSH_TOKEN, and
-    GITHUB_USE_EMAIL in order to set up the scope for the token we
-    request.
-
-    Each of these turns on a feature if it is set.
-
-    GITHUB_USE_ORGANIZATIONS enables the use of GitHub organizations
-    to allow provisioning of backend gids, which requires "read:org"
-    scope to iterate through the user's organizations and map their
-    names to their id numbers.
-
-    GITHUB_USE_PUSH_TOKEN requests "public_repo" access in order to
-    push code into public repositories--we use magic on the backend to
-    cache the GitHub token and set up .git-credentials with it.
-
-    GITHUB_USE_PRIVATE_PUSH_TOKEN does the same but with "repo"
-    access, so it can access both public and private repositories.
-
-    GITHUB_USE_EMAIL looks at the GitHub email field; this is used to
-    set up the user email address for GitHub in conjunction with the
-    push token.  It uses "user:email" scope but it's less than useful
-    since private email addresses are still not visible.
-
-    These are all stored in the authenticator's `auth_state`
-    structure, so you'll need to enable `auth_state` and install the
-    Python `cryptography` package to be able to use these.
-
-    You will also need to subclass your spawner to be able to pull
-    these fields out of `auth_state` and use them to provision your
-    Notebook or Lab user.
-
-    """
-
-    use_organizations = False
-    use_push_token = False
-    use_private_push_token = False
-    use_email = False
-
-    if os.environ.get('GITHUB_USE_ORGANIZATIONS'):
-        use_organizations = True
-    if os.environ.get('GITHUB_USE_PUSH_TOKEN'):
-        use_push_token = True
-    if os.environ.get('GITHUB_USE_PRIVATE_PUSH_TOKEN'):
-        use_private_push_token = True
-    if os.environ.get('GITHUB_USE_EMAIL'):
-        use_email = True
-    scope = []
-    if use_organizations:
-        scope.append("read:org")
-    if use_private_push_token:
-        scope.append("repo")
-    elif use_push_token:
-        scope.append("public_repo")
-    if use_email:
-        scope.append("user:email")
->>>>>>> 5dd308c8
 
 
 class GitHubOAuthenticator(OAuthenticator):
@@ -232,7 +172,6 @@
         # Now we set up auth_state
         auth_state = {}
         auth_state["username"] = username
-<<<<<<< HEAD
         # We may want to do user provisioning in the Lab/Notebook environment.
         #  This next bit is about that.
         #  1) stash the access token
@@ -249,33 +188,6 @@
         # Entirely possible "email" isn't present or is null.
         if "email" in resp_json and resp_json["email"]:
             auth_state["email"] = resp_json["email"]
-=======
-        # We may want to do user provisioning in the server container.
-        #  This next bit is about that.
-        #  1) make the username look Unixy
-        #  2) use the GitHub ID as the uid
-        #  3) set list of orgs/gids
-        #  4) set up name/email for .gitconfig
-        safe_chars = set(string.ascii_lowercase + string.digits)
-        safe_username = ''.join(
-            [s if s in safe_chars else '-' for s in username.lower()])
-        auth_state["canonicalname"] = safe_username
-        auth_state["uid"] = resp_json["id"]
-        auth_state["name"] = resp_json["name"]
-        orgs = yield self._get_user_organizations(access_token)
-        if orgs:
-            auth_state["organization_map"] = orgs
-        # Entirely possible "email" isn't present or is null.
-        if "email" in resp_json and resp_json["email"]:
-            auth_state["email"] = resp_json["email"]
-        # Log authentication state (without token)
-        auth_state["access_token"] = "[secret]"
-        self.log.info("auth_state [%s]: %s" % (username,
-                                               json.dumps(auth_state,
-                                                          indent=4,
-                                                          sort_keys=True)))
-        auth_state["access_token"] = access_token
->>>>>>> 5dd308c8
         userdict["auth_state"] = auth_state
         return userdict
 
