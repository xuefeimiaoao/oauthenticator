--- conflicted
+++ resolved
@@ -130,15 +130,12 @@
             'profile',
             'urn:globus:auth:scope:transfer.api.globus.org:all',
         ]
-<<<<<<< HEAD
         if self.allowed_globus_groups or self.admin_globus_groups:
             scopes.append(
                 'urn:globus:auth:scope:groups.api.globus.org:view_my_groups_and_memberships'
             )
-=======
         if self.username_from_email:
             scopes.append('email')
->>>>>>> 649e773c
         return scopes
 
     globus_local_endpoint = Unicode(
